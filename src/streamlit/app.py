import pandas as pd
import polars as pl
import streamlit as st
import structlog
from langchain.chains import HypotheticalDocumentEmbedder
from langchain.globals import set_debug
from langchain.prompts import BasePromptTemplate, PromptTemplate
from langchain_chroma import Chroma
from langchain_core.pydantic_v1 import BaseModel, Field
from langchain_openai import ChatOpenAI, OpenAIEmbeddings

set_debug(True)

try:
    from icecream import ic
except ImportError:  # Graceful fallback if IceCream isn't installed.
    ic = lambda *a: None if not a else (a[0] if len(a) == 1 else a)  # noqa

EMBEDDINGS = OpenAIEmbeddings(model="text-embedding-3-large")

VECTORSTORE = Chroma(
    persist_directory="src/gradio/chroma",
)
COMMANDERS = pl.read_parquet("src/streamlit/commanders.parquet")

COMMANDER_NAMES = COMMANDERS["name"].to_list()

LOG = structlog.get_logger()


LLM = ChatOpenAI(model="gpt-3.5-turbo-0125")


def get_commander_data(commander: str) -> pd.DataFrame:
    return (
        COMMANDERS.filter(pl.col("name") == commander)
        .select(
            [
                "name",
                "colorIdentity",
                "manaCost",
                "types",
                "subtypes",
                "text",
                "power",
                "toughness",
            ]
        )
        .to_pandas()
    )


<<<<<<< HEAD
creature_prompt = PromptTemplate.from_template(
    """"
    Design a single Magic the Gathering creature type card that would be valuable to include in a commander deck with {commander} as the commander. 
    Do not suggest the commander card itself.
    Your suggestions should be based on the commander's abilities and the general strategy of the deck.

    Your response should be a card formated in json, each with the following information:
    - Name
    - Mana cost
    - Supertypes
    - Types
    - Subtypes
    - Text
    - Power
    - Toughness

    Do not suggest to include the commander itself.

    Do not include any extra information in the response.

    Only use the commanders colour identity for the card.
    """
)

sorcery_prompt = PromptTemplate.from_template(
    """"
    Design a single Magic the Gathering sorcery type card that would be valuable to include in a commander deck with {commander} as the commander. 
    Do not suggest the commander card itself.
    Your suggestions should be based on the commander's abilities and the general strategy of the deck.

    Your response should be a card formated in json, each with the following information:
    - Name
    - Mana cost
    - Supertypes
    - Types
    - Subtypes
    - Text

    Do not suggest to include the commander itself.

    Do not include any extra information in the response.

    Only use the commanders colour identity for the card.
    """
)


def generate_card_suggestions(commander, prompt: PromptTemplate) -> pd.DataFrame:
    # return the commander tha matches the name
    commander_data = commanders.filter(pl.col("name") == commander).drop("page_content")
=======
class DeckThemes(BaseModel):
    theme_name_1: str = Field(description="Name of the first theme")
    theme_description_1: str = Field(description="Description of the first theme")
    theme_mechanics_1: str = Field(description="Mechanics of the first theme")
    theme_name_2: str = Field(description="Name of the second theme")
    theme_description_2: str = Field(description="Description of the second theme")
    theme_mechanics_2: str = Field(description="Mechanics of the second theme")


@st.cache_data
def generate_deck_theme_suggestion(commander_data: pd.DataFrame) -> DeckThemes:
    """Generate deck theme suggestion based on the commander's abilities and general strategy of the deck."""
    deck_theme_prompt = PromptTemplate.from_template(
        """"
        Suggest two different themes for a commander deck with {commander} as the commander.

        Do not suggest the commander card itself.

        Do not include any extra information in the response.

        Keep your theme description short and focussed on the commander's abilities.

        Suggest two themes that are different from each other.

        Example:
        commander_input:{{
            "name": "Urza, Chief Artificer",
            "colorIdentity": "B, U, W",
            "manaCost": "{{3}}{{W}}{{U}}{{B}}",
            "types": "Creature",
            "subtypes": "Human, Artificer",
            "text": "Affinity for artifact creatures (This spell costs {{1}} less to cast for each artifact creature you control.)\nArtifact creatures you control have menace.\nAt the beginning of your end step, create a 0/0 colorless Construct artifact creature token with "This creature gets +1/+1 for each artifact you control.",
            "power": "4",
            "toughness": "5"
            }}
        theme_output:{{
            theme_name_1: "Artifact Affinity"
            theme_description_1: "Go wide with artifact creatures to maximise affinity and construct tokens power and toughness"
            theme_mechanics_1: "Affinity, Artifact token generation"
            theme_name_2: "Artifact Aggro"
            theme_description_2: "Focus on attacking with artifact creatures that benefit from gaining menance"
            theme_mechanics_2: "Menace, Artifact creature synergy"
        }}
        Example:
        commander_input:{{
            "name": "Krenko, Mob Boss",
            "colorIdentity": "R",
            "manaCost": "{{2}}{{R}}",
            "types": "Creature",
            "subtypes": "Goblin",
            "text": "Tap: Create X 1/1 red Goblin creature tokens, where X is the number of Goblins you control.",
            "power": "3",
            "toughness": "3"
            }}
        theme_output:{{
            theme_name_1: "Goblin Tribal"
            theme_description_1: "Create a swarm of goblin tokens and use them to overwhelm your opponents"
            theme_mechanics_1: "Token generation, Goblin synergy"
            theme_name_2: "Goblin Aggro"
            theme_description_2: "Focus on attacking with goblin tokens that benefit from gaining haste"
            theme_mechanics_2: "Haste, Goblin creature synergy"
        }}
        Example:
        commander_input:{{
            "name": "Atraxa, Praetors' Voice",
            "colorIdentity": "B, G, U, W",
            "manaCost": "{{2}}{{W}}{{U}}{{B}}{{G}}",
            "types": "Creature",
            "subtypes": "Angel, Horror, Praetor",
            "text": "Flying, vigilance, deathtouch, lifelink\nAt the beginning of your end step, proliferate.",
            "power": "4",
            "toughness": "4"
            }}
        theme_output:{{
            theme_name_1: "Superfriends"
            theme_description_1: "Focus on planeswalkers and proliferate to maximise their loyalty counters"
            theme_mechanics_1: "Proliferate, Planeswalker synergy"
            theme_name_2: "Voltron"
            theme_description_2: "Focus on attacking with Atraxa to maximise the number of counters on her"
            theme_mechanics_2: "Counter synergy, Voltron strategy"
        }}
        """
    )
>>>>>>> 4aac38dd

    theme_structured_llm = LLM.with_structured_output(DeckThemes)

    theme_chain = deck_theme_prompt | theme_structured_llm

    commander_description = commander_data.to_dict(orient="records")

    theme_result = theme_chain.invoke({"commander": commander_description})

    if type(theme_result) is not DeckThemes:
        raise ValueError("Invalid response from theme generation")

    return theme_result


mtg_prompt_template = PromptTemplate.from_template(
    """"
    Design a single Magic the Gathering {type} type card that would be valuable to include in a commander deck with {commander} as the commander.
    The theme of the deck is {theme}. 
    Do not suggest the commander card itself.
    Your suggestions should be based on the commander's abilities and the general strategy of the deck.

    Your response should be a card formated in json, each with the following keys: {card_keys}

    Do not suggest to include the commander itself.

    Do not include any extra information in the response.

    Only use the commanders colour identity for the card.
    """
)

partial_prompts = {
    "creatures": mtg_prompt_template.partial(
        type="creature",
        card_keys="Name, Mana cost, Types, Subtypes, Text, Power, Toughness",
    ),
    "artifacts": mtg_prompt_template.partial(
        type="artifact", card_keys="Name, Mana cost, Types, Subtypes, Text"
    ),
    "instants": mtg_prompt_template.partial(
        type="instant", card_keys="Name, Mana cost, Types, Subtypes, Text"
    ),
    "enchantments": mtg_prompt_template.partial(
        type="enchantment", card_keys="Name, Mana cost, Types, Subtypes, Text"
    ),
    "sorceries": mtg_prompt_template.partial(
        type="sorcery", card_keys="Name, Mana cost, Types, Subtypes, Text"
    ),
    "lands": mtg_prompt_template.partial(
        type="land", card_keys="Name, Types, Subtypes, Text"
    ),
    "planeswalkers": mtg_prompt_template.partial(
        type="planeswalker", card_keys="Name, Mana cost, Types, Subtypes, Text, Loyalty"
    ),
    "sagas": mtg_prompt_template.partial(
        type="saga", card_keys="Name, Mana cost, Types, Subtypes, Text"
    ),
}


def generate_card_suggestions(
    prompt: BasePromptTemplate, commander_data: pd.DataFrame, commander: str, theme: str
) -> pd.DataFrame:
    prompt = prompt.partial(commander=commander)

    hyde_embeddings = HypotheticalDocumentEmbedder.from_llm(
<<<<<<< HEAD
        llm=llm, base_embeddings=embeddings, custom_prompt=prompt
=======
        llm=LLM, base_embeddings=EMBEDDINGS, custom_prompt=prompt
>>>>>>> 4aac38dd
    )

    hyde_result = hyde_embeddings.embed_query(
        theme
    )  # TODO: report possible bug that hyde_embeddings.embed_query({"commander": commander, "theme": theme}) complains about key error, again. I got around this last time but having a prompt with 1 arg left

    hyde_search = VECTORSTORE.similarity_search_by_vector_with_relevance_scores(
        hyde_result, k=20
    )

    suggestions = [document[0].metadata for document in hyde_search]

    # log if commander card name in metadata
    for item in suggestions:
        if commander in item["name"]:
            LOG.info("Commander card in metadata", metadata=item)

    commander_identity = commander_data["colorIdentity"].to_list()[0]

    def in_commander_colours(colors, color_list=commander_identity):
        return set(colors).issubset(set(color_list))

    possible_suggestion_column_names = [
        "name",
        "manaCost",
        "types",
        "subtypes",
        "text",
        "power",
        "toughness",
        "in_commander_colours",
    ]

<<<<<<< HEAD
    display_suggestions = (
=======
    display_suggestions: pl.DataFrame = (
>>>>>>> 4aac38dd
        pl.DataFrame(suggestions)
        .with_columns(
            pl.col("colorIdentity")
            .str.split(by=", ")
            .map_elements(in_commander_colours, return_dtype=pl.Boolean)
            .alias("in_commander_colours"),
        )
        .filter(
            ~pl.col("name").str.contains(commander),
        )
    )

    existing_columns = []
    for column in possible_suggestion_column_names:
        if column in display_suggestions.columns:
            existing_columns.append(column)

    display_suggestions = display_suggestions.select(existing_columns)

<<<<<<< HEAD
    ic(display_suggestions)

=======
>>>>>>> 4aac38dd
    return display_suggestions.to_pandas()


def combine_in_colour_suggestions(suggestions: dict) -> pd.DataFrame:
    df = pd.concat(suggestions.values()).drop_duplicates()

    return df[df.in_commander_colours]


st.session_state.commander_name = str(st.selectbox("Commander", COMMANDER_NAMES))

st.session_state.commander_data = get_commander_data(
    commander=str(st.session_state.commander_name)
)

st.write(st.session_state.commander_data)

st.session_state.selected_theme = None

if "themes_generated" not in st.session_state:
    st.session_state.themes_generated = False
    st.session_state.themes = {"a": None, "b": None}


def click_theme_button():
    st.session_state.themes_generated = True


<<<<<<< HEAD
ic(commander)

st.write(get_commander_data(commander))
=======
st.button("Generate deck theme suggestions", on_click=click_theme_button)

if st.session_state.themes_generated:
    st.session_state.themes = generate_deck_theme_suggestion(
        st.session_state.commander_data
    ).dict()

    st.session_state.selected_theme = st.radio(
        "Choose a deck theme suggestion",
        options=[
            st.session_state.themes["theme_name_1"]
            + " - "
            + st.session_state.themes["theme_description_1"]
            + " - "
            + st.session_state.themes["theme_mechanics_1"],
            st.session_state.themes["theme_name_2"]
            + " - "
            + st.session_state.themes["theme_description_2"]
            + " - "
            + st.session_state.themes["theme_mechanics_2"],
        ],
    )

    if st.button("Generate card suggestions") and st.session_state.selected_theme:
        st.session_state.suggestions = {
            card_type: generate_card_suggestions(
                prompt=prompt,
                commander_data=st.session_state.commander_data,
                commander=st.session_state.commander_name,
                theme=st.session_state.selected_theme,
            )
            for card_type, prompt in partial_prompts.items()
        }

        st.session_state.all_in_colour_suggestions = combine_in_colour_suggestions(
            st.session_state.suggestions
        )
>>>>>>> 4aac38dd

        # TODO: Instead of displaying the vectors based on similarity, have them filtered/ reranked by an llm

<<<<<<< HEAD

if suggestions:
    st.write("Creature Suggestions")
    st.write(generate_card_suggestions(commander, creature_prompt))
    st.write("Sorcery Suggestions")
    st.write(generate_card_suggestions(commander, sorcery_prompt))
=======
        st.write(
            "## Suggestions",
            st.session_state.all_in_colour_suggestions,
        )
>>>>>>> 4aac38dd
<|MERGE_RESOLUTION|>--- conflicted
+++ resolved
@@ -50,58 +50,6 @@
     )
 
 
-<<<<<<< HEAD
-creature_prompt = PromptTemplate.from_template(
-    """"
-    Design a single Magic the Gathering creature type card that would be valuable to include in a commander deck with {commander} as the commander. 
-    Do not suggest the commander card itself.
-    Your suggestions should be based on the commander's abilities and the general strategy of the deck.
-
-    Your response should be a card formated in json, each with the following information:
-    - Name
-    - Mana cost
-    - Supertypes
-    - Types
-    - Subtypes
-    - Text
-    - Power
-    - Toughness
-
-    Do not suggest to include the commander itself.
-
-    Do not include any extra information in the response.
-
-    Only use the commanders colour identity for the card.
-    """
-)
-
-sorcery_prompt = PromptTemplate.from_template(
-    """"
-    Design a single Magic the Gathering sorcery type card that would be valuable to include in a commander deck with {commander} as the commander. 
-    Do not suggest the commander card itself.
-    Your suggestions should be based on the commander's abilities and the general strategy of the deck.
-
-    Your response should be a card formated in json, each with the following information:
-    - Name
-    - Mana cost
-    - Supertypes
-    - Types
-    - Subtypes
-    - Text
-
-    Do not suggest to include the commander itself.
-
-    Do not include any extra information in the response.
-
-    Only use the commanders colour identity for the card.
-    """
-)
-
-
-def generate_card_suggestions(commander, prompt: PromptTemplate) -> pd.DataFrame:
-    # return the commander tha matches the name
-    commander_data = commanders.filter(pl.col("name") == commander).drop("page_content")
-=======
 class DeckThemes(BaseModel):
     theme_name_1: str = Field(description="Name of the first theme")
     theme_description_1: str = Field(description="Description of the first theme")
@@ -185,7 +133,6 @@
         }}
         """
     )
->>>>>>> 4aac38dd
 
     theme_structured_llm = LLM.with_structured_output(DeckThemes)
 
@@ -253,11 +200,7 @@
     prompt = prompt.partial(commander=commander)
 
     hyde_embeddings = HypotheticalDocumentEmbedder.from_llm(
-<<<<<<< HEAD
-        llm=llm, base_embeddings=embeddings, custom_prompt=prompt
-=======
         llm=LLM, base_embeddings=EMBEDDINGS, custom_prompt=prompt
->>>>>>> 4aac38dd
     )
 
     hyde_result = hyde_embeddings.embed_query(
@@ -291,11 +234,7 @@
         "in_commander_colours",
     ]
 
-<<<<<<< HEAD
-    display_suggestions = (
-=======
     display_suggestions: pl.DataFrame = (
->>>>>>> 4aac38dd
         pl.DataFrame(suggestions)
         .with_columns(
             pl.col("colorIdentity")
@@ -315,11 +254,6 @@
 
     display_suggestions = display_suggestions.select(existing_columns)
 
-<<<<<<< HEAD
-    ic(display_suggestions)
-
-=======
->>>>>>> 4aac38dd
     return display_suggestions.to_pandas()
 
 
@@ -348,11 +282,6 @@
     st.session_state.themes_generated = True
 
 
-<<<<<<< HEAD
-ic(commander)
-
-st.write(get_commander_data(commander))
-=======
 st.button("Generate deck theme suggestions", on_click=click_theme_button)
 
 if st.session_state.themes_generated:
@@ -390,20 +319,10 @@
         st.session_state.all_in_colour_suggestions = combine_in_colour_suggestions(
             st.session_state.suggestions
         )
->>>>>>> 4aac38dd
 
         # TODO: Instead of displaying the vectors based on similarity, have them filtered/ reranked by an llm
 
-<<<<<<< HEAD
-
-if suggestions:
-    st.write("Creature Suggestions")
-    st.write(generate_card_suggestions(commander, creature_prompt))
-    st.write("Sorcery Suggestions")
-    st.write(generate_card_suggestions(commander, sorcery_prompt))
-=======
         st.write(
             "## Suggestions",
             st.session_state.all_in_colour_suggestions,
-        )
->>>>>>> 4aac38dd
+        )